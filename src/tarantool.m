--- conflicted
+++ resolved
@@ -357,19 +357,11 @@
 sig_snapshot(void)
 {
 	if (snapshot_pid) {
-<<<<<<< HEAD
 		say_warn("Snapshot process has already been started, "
 			"signal will be ignored");
 		return;
 	}
 	fiber_call(fiber_new("snapshot", (fiber_proc)snapshot));
-=======
-		say_warn("Snapshot process is already running,"
-			" the signal is ignored");
-		return;
-	}
-	fiber_call(fiber_new("snapshot", (fiber_func)snapshot));
->>>>>>> 01161e0e
 }
 
 static void
