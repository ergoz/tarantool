--- conflicted
+++ resolved
@@ -54,15 +54,9 @@
      ${CMAKE_SOURCE_DIR}/core/admin.m
      ${CMAKE_SOURCE_DIR}/core/fiber.m PARENT_SCOPE)
 
-<<<<<<< HEAD
 set (common_sources tbuf.m palloc.m util.m diagnostics.m
     salloc.m pickle.m coro.m stat.m log_io.m
-    log_io_remote.m iproto.m exceptions.m)
-=======
-set (common_sources tbuf.c palloc.c util.c diagnostics.c
-    salloc.c pickle.c coro.c stat.c log_io.c
-    log_io_remote.c iproto.c errcode.c)
->>>>>>> a6634587
+    log_io_remote.m iproto.m exceptions.m errcode.c)
 
 if (ENABLE_TRACE)
   set (common_sources ${common_sources} trace.m)
