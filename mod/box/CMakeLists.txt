--- conflicted
+++ resolved
@@ -38,11 +38,6 @@
 set_source_files_properties(memcached.m
     PROPERTIES COMPILE_FLAGS "-Wno-uninitialized")
 
-<<<<<<< HEAD
 tarantool_module("box" tuple.m index.m space.m port.m request.m
-    txn.m box.m box.lua.c box_lua.m memcached.m memcached-grammar.m)
-=======
-tarantool_module("box" tuple.m index.m tree.m space.m port.m request.m
     txn.m box.m box.lua.c box_lua.m memcached.m memcached-grammar.m
-    box_lua_uuid.m)
->>>>>>> deb58f46
+    box_lua_uuid.m)